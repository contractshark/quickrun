use util::hash::*;
use util::bytes::*;
use util::uint::*;
use util::rlp::*;
use util::sha3;

/// view onto block header rlp
pub struct BlockView<'a> {
	rlp: Rlp<'a>
}

impl<'a> BlockView<'a> {
	pub fn new(bytes: &'a [u8]) -> BlockView<'a> {
		BlockView {
			rlp: Rlp::new(bytes)
		}
	}

	pub fn new_from_rlp(rlp: Rlp<'a>) -> BlockView<'a> {
		BlockView {
			rlp: rlp
		}
	}

	pub fn parent_hash(&self) -> H256 { self.rlp.val_at(0) }
	pub fn uncles_hash(&self) -> H256 { self.rlp.val_at(1) }
	pub fn author(&self) -> Address { self.rlp.val_at(2) }
	pub fn state_root(&self) -> H256 { self.rlp.val_at(3) }
	pub fn transactions_root(&self) -> H256 { self.rlp.val_at(4) }
	pub fn receipts_root(&self) -> H256 { self.rlp.val_at(5) }
	pub fn log_bloom(&self) -> H2048 { self.rlp.val_at(6) }
	pub fn difficulty(&self) -> U256 { self.rlp.val_at(7) }
	pub fn number(&self) -> U256 { self.rlp.val_at(8) }
	pub fn gas_limit(&self) -> U256 { self.rlp.val_at(9) }
	pub fn gas_used(&self) -> U256 { self.rlp.val_at(10) }
	pub fn timestamp(&self) -> U256 { self.rlp.val_at(11) }
	pub fn extra_data(&self) -> Bytes { self.rlp.val_at(12) }
	pub fn seal(&self) -> Vec<Bytes> { self.rlp.val_at(13) }
}

impl<'a> sha3::Hashable for BlockView<'a> {
	fn sha3(&self) -> H256 {
		self.rlp.raw().sha3()
	}
}

pub static ZERO_ADDRESS: Address = Address([0x00; 20]);
pub static ZERO_H256: H256 = H256([0x00; 32]);
pub static ZERO_LOGBLOOM: LogBloom = H2048([0x00; 256]);

pub type LogBloom = H2048;

#[derive(Debug)]
pub struct Header {
	parent_hash: H256,
	timestamp: U256,
	number: U256,
	author: Address,

	transactions_root: H256,
	uncles_hash: H256,
	extra_data: Bytes,

	state_root: H256,
	receipts_root: H256,
	log_bloom: LogBloom,
	gas_used: U256,
	gas_limit: U256,

	difficulty: U256,
	seal: Vec<Bytes>,
}

impl Header {
	pub fn new() -> Header {
		Header {
			parent_hash: ZERO_H256.clone(),
			timestamp: BAD_U256.clone(),
			number: ZERO_U256.clone(),
			author: ZERO_ADDRESS.clone(),

			transactions_root: ZERO_H256.clone(),
			uncles_hash: ZERO_H256.clone(),
			extra_data: vec![],

			state_root: ZERO_H256.clone(),
			receipts_root: ZERO_H256.clone(),
			log_bloom: ZERO_LOGBLOOM.clone(),
			gas_used: ZERO_U256.clone(),
			gas_limit: ZERO_U256.clone(),

			difficulty: ZERO_U256.clone(),
			seal: vec![],
		}
	}
}

<<<<<<< HEAD
impl Decodable for BlockHeader {
=======
impl Decodable for Header {
>>>>>>> 9c6279b8
	fn decode<D>(decoder: &D) -> Result<Self, DecoderError> where D: Decoder {
		decoder.read_list(| d | {
			let blockheader = Header {
				parent_hash: try!(Decodable::decode(&d[0])),
				uncles_hash: try!(Decodable::decode(&d[1])),
				author: try!(Decodable::decode(&d[2])),
				state_root: try!(Decodable::decode(&d[3])),
				transactions_root: try!(Decodable::decode(&d[4])),
				receipts_root: try!(Decodable::decode(&d[5])),
				log_bloom: try!(Decodable::decode(&d[6])),
				difficulty: try!(Decodable::decode(&d[7])),
				number: try!(Decodable::decode(&d[8])),
				gas_limit: try!(Decodable::decode(&d[9])),
				gas_used: try!(Decodable::decode(&d[10])),
				timestamp: try!(Decodable::decode(&d[11])),
				extra_data: try!(Decodable::decode(&d[12])),
				seal: vec![],
			};
			// TODO: fill blockheader.seal with (raw) list items index 12..)
			Ok(blockheader)
		})
	}
}

impl Encodable for Header {
	fn encode<E>(&self, encoder: &mut E) where E: Encoder {
		encoder.emit_list(| e | {
			self.parent_hash.encode(e);
			self.uncles_hash.encode(e);
			self.author.encode(e);
			self.state_root.encode(e);
			self.transactions_root.encode(e);
			self.receipts_root.encode(e);
			self.log_bloom.encode(e);
			self.difficulty.encode(e);
			self.number.encode(e);
			self.gas_limit.encode(e);
			self.gas_used.encode(e);
			self.timestamp.encode(e);
			self.extra_data.encode(e);
			// TODO: emit raw seal items.
		})
	}
}

#[cfg(test)]
mod tests {
	fn encoding_and_decoding() {
	}
}<|MERGE_RESOLUTION|>--- conflicted
+++ resolved
@@ -95,11 +95,7 @@
 	}
 }
 
-<<<<<<< HEAD
-impl Decodable for BlockHeader {
-=======
 impl Decodable for Header {
->>>>>>> 9c6279b8
 	fn decode<D>(decoder: &D) -> Result<Self, DecoderError> where D: Decoder {
 		decoder.read_list(| d | {
 			let blockheader = Header {
