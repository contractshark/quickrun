--- conflicted
+++ resolved
@@ -10,17 +10,13 @@
 [dependencies]
 ethcore-util = { path = "../util" }
 ethcore = { path = "../ethcore" }
-<<<<<<< HEAD
 ethminer = { path = "../miner" }
-=======
-clippy = { version = "0.0.49", optional = true }
->>>>>>> 1031ce64
 log = "0.3"
 env_logger = "0.3"
 time = "0.1.34"
 rand = "0.3.13"
 heapsize = "0.3"
-clippy = { version = "0.0.44", optional = true }
+clippy = { version = "0.0.49", optional = true }
 
 [features]
 default = []
