--- conflicted
+++ resolved
@@ -3,11 +3,7 @@
 	"engineName": "Ethash",
 	"params": {
 		"accountStartNonce": "0x0100000",
-<<<<<<< HEAD
-		"frontierCompatibilityModeLimit": "0xf4240",
-=======
 		"frontierCompatibilityModeLimit": "0xDBBA0",
->>>>>>> 9d3c1ee4
 		"maximumExtraDataSize": "0x20",
 		"tieBreakingGas": false,
 		"minGasLimit": "0x1388",
